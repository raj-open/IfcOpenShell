/********************************************************************************
 *                                                                              *
 * This file is part of IfcOpenShell.                                           *
 *                                                                              *
 * IfcOpenShell is free software: you can redistribute it and/or modify         *
 * it under the terms of the Lesser GNU General Public License as published by  *
 * the Free Software Foundation, either version 3.0 of the License, or          *
 * (at your option) any later version.                                          *
 *                                                                              *
 * IfcOpenShell is distributed in the hope that it will be useful,              *
 * but WITHOUT ANY WARRANTY; without even the implied warranty of               *
 * MERCHANTABILITY or FITNESS FOR A PARTICULAR PURPOSE. See the                 *
 * Lesser GNU General Public License for more details.                          *
 *                                                                              *
 * You should have received a copy of the Lesser GNU General Public License     *
 * along with this program. If not, see <http://www.gnu.org/licenses/>.         *
 *                                                                              *
 ********************************************************************************/

#ifdef WITH_OPENCOLLADA

#include "ColladaSerializer.h"

#include <COLLADASWPrimitves.h>
#include <COLLADASWSource.h>
#include <COLLADASWScene.h>
#include <COLLADASWNode.h>
#include <COLLADASWInstanceGeometry.h>
#include <COLLADASWBaseInputElement.h>
#include <COLLADASWAsset.h>

#include <boost/lexical_cast.hpp>

#include <string>
#include <cmath>

using namespace IfcSchema;

static void collada_id(std::string &s)
{
    IfcUtil::sanitate_material_name(s);
    IfcUtil::escape_xml(s);
}

void ColladaSerializer::ColladaExporter::ColladaGeometries::addFloatSource(const std::string& mesh_id,
    const std::string& suffix, const std::vector<real_t>& floats, const char* coords /* = "XYZ" */)
{
	COLLADASW::FloatSource source(mSW);
	source.setId(mesh_id + suffix);
	source.setArrayId(mesh_id + suffix + COLLADASW::LibraryGeometries::ARRAY_ID_SUFFIX);
    const size_t num_elems = strlen(coords);
    source.setAccessorStride(static_cast<unsigned long>(num_elems));
    source.setAccessorCount(static_cast<unsigned long>(floats.size() / num_elems));
    for (size_t i = 0; i < num_elems; ++i) {
		source.getParameterNameList().push_back(std::string(1, coords[i]));
	}
	source.prepareToAppendValues();
    for (std::vector<real_t>::const_iterator it = floats.begin(); it != floats.end(); ++it) {
		source.appendValues(*it);
	}
	source.finish();
}

void ColladaSerializer::ColladaExporter::ColladaGeometries::write(
    const std::string &mesh_id, const std::string& default_material_name, const std::vector<real_t>& positions,
    const std::vector<real_t>& normals, const std::vector<int>& faces, const std::vector<int>& edges,
    const std::vector<int> material_ids, const std::vector<IfcGeom::Material>& materials,
    const std::vector<real_t>& uvs)
{
	openMesh(mesh_id);
	
	// The normals vector can be empty for example when the WELD_VERTICES setting is used.
	// IfcOpenShell does not provide them with multiple face normals collapsed into a single vertex.
	const bool has_normals = !normals.empty();
    const bool has_uvs = !uvs.empty();
	
	addFloatSource(mesh_id, COLLADASW::LibraryGeometries::POSITIONS_SOURCE_ID_SUFFIX, positions);
	if (has_normals) {
		addFloatSource(mesh_id, COLLADASW::LibraryGeometries::NORMALS_SOURCE_ID_SUFFIX, normals);
        if (has_uvs) {
            addFloatSource(mesh_id, COLLADASW::LibraryGeometries::TEXCOORDS_SOURCE_ID_SUFFIX, uvs, "UV");
        }
	}

	COLLADASW::VerticesElement vertices(mSW);
	vertices.setId(mesh_id + COLLADASW::LibraryGeometries::VERTICES_ID_SUFFIX );
	vertices.getInputList().push_back(COLLADASW::Input(COLLADASW::InputSemantic::POSITION, "#" + mesh_id + COLLADASW::LibraryGeometries::POSITIONS_SOURCE_ID_SUFFIX));
	vertices.add();
	
	std::vector<int>::const_iterator index_range_start = faces.begin();
	std::vector<int>::const_iterator material_it = material_ids.begin();
	int previous_material_id = -1;
	for (std::vector<int>::const_iterator it = faces.begin(); !faces.empty(); it += 3) {

		int current_material_id = 0;
		if (material_it != material_ids.end()) {
			// In order for the last range of equal material ids to be output as well, this loop iterates
			// one element past the end of the vector. This needs to be observed when incrementing.
			current_material_id = *(material_it++);
		}

		const size_t num_triangles = std::distance(index_range_start, it) / 3;
		if ((previous_material_id != current_material_id && num_triangles > 0) || (it == faces.end())) {
			COLLADASW::Triangles triangles(mSW);
            std::string material_name = (serializer->settings().get(SerializerSettings::USE_MATERIAL_NAMES)
                ? materials[previous_material_id].original_name() : materials[previous_material_id].name());
            collada_id(material_name);
            triangles.setMaterial(material_name);
            triangles.setCount((unsigned long)num_triangles);
			int offset = 0;
			triangles.getInputList().push_back(COLLADASW::Input(COLLADASW::InputSemantic::VERTEX,"#" + mesh_id + COLLADASW::LibraryGeometries::VERTICES_ID_SUFFIX, offset++));
			if (has_normals) {
				triangles.getInputList().push_back(COLLADASW::Input(COLLADASW::InputSemantic::NORMAL,"#" + mesh_id + COLLADASW::LibraryGeometries::NORMALS_SOURCE_ID_SUFFIX, offset++));
			}
            if (has_uvs) {
                triangles.getInputList().push_back(COLLADASW::Input(COLLADASW::InputSemantic::TEXCOORD,"#" + mesh_id + COLLADASW::LibraryGeometries::TEXCOORDS_SOURCE_ID_SUFFIX, offset++));
            }
			triangles.prepareToAppendValues();
			for (std::vector<int>::const_iterator jt = index_range_start; jt != it; ++jt) {
				const int idx = *jt;
                if (has_normals && has_uvs) {
                    triangles.appendValues(idx, idx, idx);
                } else if(has_normals) {
					triangles.appendValues(idx, idx);
				} else {
					triangles.appendValues(idx);
				}
			}
			triangles.finish();
			index_range_start = it;
		}
		previous_material_id = current_material_id;
		if (it == faces.end()) {
			break;
		}
	}

	std::set<int> faces_set (faces.begin(), faces.end());
	typedef std::vector< std::pair<int, std::vector<unsigned long> > > linelist_t;
	linelist_t linelist;

	int num_lines = 0;
	for ( std::vector<int>::const_iterator it = edges.begin(); it != edges.end(); ++num_lines) {
		const int i1 = *(it++);
		const int i2 = *(it++);

		if (faces_set.find(i1) != faces_set.end() || faces_set.find(i2) != faces_set.end()) {
			continue;
		}

		const int current_material_id = *(material_it++);
		if ((previous_material_id != current_material_id) || (num_lines == 0)) {
			linelist.resize(linelist.size() + 1);
		}

		linelist.rbegin()->second.push_back(i1);
		linelist.rbegin()->second.push_back(i2);
	}

	for (linelist_t::const_iterator it = linelist.begin(); it != linelist.end(); ++it) {
		COLLADASW::Lines lines(mSW);
        std::string material_name = (serializer->settings().get(SerializerSettings::USE_MATERIAL_NAMES)
            ? materials[it->first].original_name() : materials[it->first].name());
        collada_id(material_name);
        lines.setMaterial(material_name);
		lines.setCount((unsigned long)it->second.size());
		int offset = 0;
		lines.getInputList().push_back(COLLADASW::Input(COLLADASW::InputSemantic::VERTEX, "#" + mesh_id + COLLADASW::LibraryGeometries::VERTICES_ID_SUFFIX, offset));
		lines.prepareToAppendValues();
		lines.appendValues(it->second);
		lines.finish();
	}

	closeMesh();
	closeGeometry();
}

void ColladaSerializer::ColladaExporter::ColladaGeometries::close() {
	closeLibrary();
}

void ColladaSerializer::ColladaExporter::ColladaScene::add(
    const std::string& node_id, const std::string& node_name, const std::string& geom_name,
    const std::vector<std::string>& material_ids, const std::vector<real_t>& matrix)
{
	if (!scene_opened) {
		openVisualScene(scene_id);
		scene_opened = true;
	}
			
	COLLADASW::Node node(mSW);
	node.setNodeId(node_id);
	node.setNodeName(node_name);
	node.setType(COLLADASW::Node::NODE);

	// The matrix attribute of an entity is basically a 4x3 representation of its ObjectPlacement.
	// Note that this placement is absolute, ie it is multiplied with all parent placements.
	double matrix_array[4][4] = {
        { (double)matrix[0], (double)matrix[3], (double)matrix[6], (double)matrix[ 9] },
        { (double)matrix[1], (double)matrix[4], (double)matrix[7], (double)matrix[10] },
        { (double)matrix[2], (double)matrix[5], (double)matrix[8], (double)matrix[11] },
        { 0, 0, 0, 1 }
	};

    matrix_array[0][3] += serializer->settings().offset[0];
    matrix_array[1][3] += serializer->settings().offset[1];
    matrix_array[2][3] += serializer->settings().offset[2];

	node.start();
	node.addMatrix(matrix_array);
	COLLADASW::InstanceGeometry instanceGeometry(mSW);
	instanceGeometry.setUrl ("#" + geom_name);
    foreach(std::string material_name, material_ids) {
        /// @todo This is done 6 times in this file, try to perform this once and be done with the material naming for the export.
        collada_id(material_name);
        COLLADASW::InstanceMaterial material (material_name, "#" + material_name);
		instanceGeometry.getBindMaterial().getInstanceMaterialList().push_back(material);
	}
	instanceGeometry.add();
	node.end();
}

void ColladaSerializer::ColladaExporter::ColladaScene::addParent(const IfcGeom::Element<real_t>& parent){

	if (!scene_opened) {
		openVisualScene(scene_id);
		scene_opened = true;
	}
	
	const std::vector<real_t> matrix = parent.transformation().matrix().data();
	
	double matrix_array[4][4] = {
		{ (double)matrix[0], (double)matrix[3], (double)matrix[6], (double)matrix[9] },
		{ (double)matrix[1], (double)matrix[4], (double)matrix[7], (double)matrix[10] },
		{ (double)matrix[2], (double)matrix[5], (double)matrix[8], (double)matrix[11] },
		{ 0, 0, 0, 1 }
	};

	matrix_array[0][3] += serializer->settings().offset[0];
	matrix_array[1][3] += serializer->settings().offset[1];
	matrix_array[2][3] += serializer->settings().offset[2];

	
	const std::string id = "representation-" + boost::lexical_cast<std::string>(parent.id());

	current_node = new COLLADASW::Node(mSW);
	current_node->setNodeId(id);
	current_node->setNodeName(parent.name());
	current_node->addMatrix(matrix_array);
	current_node->setType(COLLADASW::Node::NODE);
	current_node->start();
}

void ColladaSerializer::ColladaExporter::ColladaScene::closeParent(){
	if (current_node != NULL) { current_node->end(); }
}

void ColladaSerializer::ColladaExporter::ColladaScene::write() {
	if (scene_opened) {
		closeVisualScene();
		closeLibrary();
		
		COLLADASW::Scene scene (mSW, COLLADASW::URI ("#" + scene_id));
		scene.add();		
	}
}

void ColladaSerializer::ColladaExporter::ColladaMaterials::ColladaEffects::write(const IfcGeom::Material& material)
{
    std::string material_name = (serializer->settings().get(SerializerSettings::USE_MATERIAL_NAMES)
        ? material.original_name() : material.name());
    collada_id(material_name);
    openEffect(material_name + "-fx");
	COLLADASW::EffectProfile effect(mSW);
	effect.setShaderType(COLLADASW::EffectProfile::LAMBERT);
	if (material.hasDiffuse()) {
		const double* diffuse = material.diffuse();
		effect.setDiffuse(COLLADASW::ColorOrTexture(COLLADASW::Color(diffuse[0],diffuse[1],diffuse[2])));
	}
	if (material.hasSpecular()) {
		const double* specular = material.specular();
		effect.setSpecular(COLLADASW::ColorOrTexture(COLLADASW::Color(specular[0],specular[1],specular[2])));
	}
	if (material.hasSpecularity()) {
		effect.setShininess(material.specularity());
	}
	if (material.hasTransparency()) {
		const double transparency = material.transparency();
		if (transparency > 0) {
			// The default opacity mode for Collada is A_ONE, which apparently indicates a
			// transparency value of 1 to be fully opaque. Hence transparency is inverted.
			effect.setTransparency(1.0 - transparency);
		}
	}
	addEffectProfile(effect);
	closeEffect();
}

void ColladaSerializer::ColladaExporter::ColladaMaterials::ColladaEffects::close() {
	closeLibrary();
}

void ColladaSerializer::ColladaExporter::ColladaMaterials::add(const IfcGeom::Material& material) {
	if (!contains(material)) {
		effects.write(material);
		materials.push_back(material);
	}
}

bool ColladaSerializer::ColladaExporter::ColladaMaterials::contains(const IfcGeom::Material& material) {
	return std::find(materials.begin(), materials.end(), material) != materials.end();
}

void ColladaSerializer::ColladaExporter::ColladaMaterials::write() {
	effects.close();
    foreach(const IfcGeom::Material& material, materials) {
        std::string material_name = (serializer->settings().get(SerializerSettings::USE_MATERIAL_NAMES)
            ? material.original_name() : material.name());
        std::string  material_name_unescaped = material_name; // workaround double-escaping that would occur in addInstanceEffect()
        IfcUtil::sanitate_material_name(material_name_unescaped);
        collada_id(material_name);
		openMaterial(material_name);
        addInstanceEffect("#" + material_name_unescaped + "-fx");
		closeMaterial();
	}
	closeLibrary();
}

void ColladaSerializer::ColladaExporter::startDocument(const std::string& unit_name, float unit_magnitude) {
	stream.startDocument();

	COLLADASW::Asset asset(&stream);
	asset.getContributor().mAuthoringTool = std::string("IfcOpenShell ") + IFCOPENSHELL_VERSION;
	asset.setUnit(unit_name, unit_magnitude);
	asset.setUpAxisType(COLLADASW::Asset::Z_UP);
	asset.add();
}

void ColladaSerializer::ColladaExporter::write(const IfcGeom::TriangulationElement<real_t>* o)
{	
    const IfcGeom::Representation::Triangulation<real_t>& mesh = o->geometry();
    const std::string name = serializer->settings().get(SerializerSettings::USE_ELEMENT_GUIDS) ?
           o->guid() : (serializer->settings().get(SerializerSettings::USE_ELEMENT_NAMES) ? 
			   o->name() : (serializer->settings().get(SerializerSettings::USE_ELEMENT_TYPES) ? o->type() + "_" + o->name() : o->unique_id()));
    const std::string representation_id = "representation-" + boost::lexical_cast<std::string>(o->geometry().id());
	std::vector<std::string> material_references;
    foreach(const IfcGeom::Material& material, mesh.materials()) {
		if (!materials.contains(material)) {
			materials.add(material);
		}
        std::string material_name = (serializer->settings().get(SerializerSettings::USE_MATERIAL_NAMES)
            ? material.original_name() : material.name());
        collada_id(material_name);
        material_references.push_back(material_name);
	}

	deferreds.push_back(
		DeferredObject(name, representation_id, o->type(), o->transformation().matrix().data(), mesh.verts(), mesh.normals(),
			mesh.faces(), mesh.edges(), mesh.material_ids(), mesh.materials(), material_references, mesh.uvs())
    );
}

void ColladaSerializer::ColladaExporter::write(const IfcGeom::TriangulationElement<real_t>* o, const IfcGeom::Element<real_t>* parent)
{
	const IfcGeom::Representation::Triangulation<real_t>& mesh = o->geometry();
	const std::string name = serializer->settings().get(SerializerSettings::USE_ELEMENT_GUIDS) ?
		o->guid() : (serializer->settings().get(SerializerSettings::USE_ELEMENT_NAMES) ?
			o->name() : (serializer->settings().get(SerializerSettings::USE_ELEMENT_TYPES) ? o->type() + "_" + o->name() : o->unique_id()));
	const std::string representation_id = "representation-" + boost::lexical_cast<std::string>(o->geometry().id());
	std::vector<std::string> material_references;
	foreach(const IfcGeom::Material& material, mesh.materials()) {
		if (!materials.contains(material)) {
			materials.add(material);
		}
		std::string material_name = (serializer->settings().get(SerializerSettings::USE_MATERIAL_NAMES)
			? material.original_name() : material.name());
		collada_id(material_name);
		material_references.push_back(material_name);
	}

	const std::string parent_name = (serializer->settings().get(SerializerSettings::USE_ELEMENT_HIERARCHY) ?
		parent->name() : "");
	deferreds.push_back(
		DeferredObject(name, representation_id, o->type(), o->transformation().matrix().data(), mesh.verts(), mesh.normals(),
<<<<<<< HEAD
			mesh.faces(), mesh.edges(), mesh.material_ids(), mesh.materials(), material_references, mesh.uvs(), parent_name)
=======
			mesh.faces(), mesh.edges(), mesh.material_ids(), mesh.materials(), material_references, mesh.uvs(), *parent)
>>>>>>> 9f362853
	);
}

void ColladaSerializer::ColladaExporter::endDocument() {
	// In fact due the XML based nature of Collada and its dependency on library nodes,
	// only at this point all objects are written to the stream.
	materials.write();
	std::set<std::string> geometries_written;
	std::sort(deferreds.begin(), deferreds.end());
	for (std::vector<DeferredObject>::const_iterator it = deferreds.begin(); it != deferreds.end(); ++it) {
		if (geometries_written.find(it->representation_id) != geometries_written.end()) {
			continue;
		}
		geometries_written.insert(it->representation_id);
		geometries.write(it->representation_id, it->type, it->vertices, it->normals, it->faces, it->edges, it->material_ids, it->materials, it->uvs);
	}
	geometries.close();
<<<<<<< HEAD
	std::string parent_name = "";
	bool is_parent_empty = true;
	for (std::vector<DeferredObject>::const_iterator it = deferreds.begin(); it != deferreds.end(); ++it) {
		const std::string object_name = it->unique_id;

		if (parent_name != it->parent)
		{
			if (!is_parent_empty)
			{
=======
	int parent_id;
	bool is_parent_empty = true;
	for (std::vector<DeferredObject>::const_iterator it = deferreds.begin(); it != deferreds.end(); ++it) {
		const std::string object_name = it->unique_id;
		
		if (parent_id != it->parent->id()){
			if (!is_parent_empty){
>>>>>>> 9f362853
				scene.closeParent();
			}
			parent_id = it->parent->id();
			scene.addParent(*it->parent);
			is_parent_empty = false;
		}

        /// @todo redundant information using ID as both ID and Name, maybe omit Name or allow specifying what would be used as the name
		scene.add(object_name, object_name, it->representation_id, it->material_references, it->matrix);
	}

	scene.closeParent();
	scene.write();
	stream.endDocument();
}

bool ColladaSerializer::ready() {
	return true;
}

void ColladaSerializer::writeHeader() {
	exporter.startDocument(unit_name, unit_magnitude);
}

void ColladaSerializer::write(const IfcGeom::TriangulationElement<real_t>* o) {
    exporter.write(o);
}

void ColladaSerializer::write(const IfcGeom::TriangulationElement<real_t>* o, const IfcGeom::Element<real_t>* parent)
{
	exporter.write(o, parent);
}


void ColladaSerializer::finalize() {
	exporter.endDocument();
}

#endif<|MERGE_RESOLUTION|>--- conflicted
+++ resolved
@@ -226,7 +226,6 @@
 		openVisualScene(scene_id);
 		scene_opened = true;
 	}
-	
 	const std::vector<real_t> matrix = parent.transformation().matrix().data();
 	
 	double matrix_array[4][4] = {
@@ -239,7 +238,7 @@
 	matrix_array[0][3] += serializer->settings().offset[0];
 	matrix_array[1][3] += serializer->settings().offset[1];
 	matrix_array[2][3] += serializer->settings().offset[2];
-
+	
 	
 	const std::string id = "representation-" + boost::lexical_cast<std::string>(parent.id());
 
@@ -252,7 +251,7 @@
 }
 
 void ColladaSerializer::ColladaExporter::ColladaScene::closeParent(){
-	if (current_node != NULL) { current_node->end(); }
+	if (current_node != NULL) { std::cout << "current node is not null\n"; current_node->end(); }
 }
 
 void ColladaSerializer::ColladaExporter::ColladaScene::write() {
@@ -378,24 +377,24 @@
 		material_references.push_back(material_name);
 	}
 
-	const std::string parent_name = (serializer->settings().get(SerializerSettings::USE_ELEMENT_HIERARCHY) ?
-		parent->name() : "");
-	deferreds.push_back(
+	DeferredObject defered = (serializer->settings().get(SerializerSettings::USE_ELEMENT_HIERARCHY) ?
 		DeferredObject(name, representation_id, o->type(), o->transformation().matrix().data(), mesh.verts(), mesh.normals(),
-<<<<<<< HEAD
-			mesh.faces(), mesh.edges(), mesh.material_ids(), mesh.materials(), material_references, mesh.uvs(), parent_name)
-=======
-			mesh.faces(), mesh.edges(), mesh.material_ids(), mesh.materials(), material_references, mesh.uvs(), *parent)
->>>>>>> 9f362853
-	);
+			mesh.faces(), mesh.edges(), mesh.material_ids(), mesh.materials(), material_references, mesh.uvs(), *parent) : 
+		DeferredObject(name, representation_id, o->type(), o->transformation().matrix().data(), mesh.verts(), mesh.normals(),
+				mesh.faces(), mesh.edges(), mesh.material_ids(), mesh.materials(), material_references, mesh.uvs()));
+	deferreds.push_back(defered);
+	
 }
 
 void ColladaSerializer::ColladaExporter::endDocument() {
 	// In fact due the XML based nature of Collada and its dependency on library nodes,
 	// only at this point all objects are written to the stream.
+	std::cout << "starting end document\n";
 	materials.write();
 	std::set<std::string> geometries_written;
+	std::cout << "sorting defered list...\n";
 	std::sort(deferreds.begin(), deferreds.end());
+	std::cout << "done\n";
 	for (std::vector<DeferredObject>::const_iterator it = deferreds.begin(); it != deferreds.end(); ++it) {
 		if (geometries_written.find(it->representation_id) != geometries_written.end()) {
 			continue;
@@ -404,37 +403,39 @@
 		geometries.write(it->representation_id, it->type, it->vertices, it->normals, it->faces, it->edges, it->material_ids, it->materials, it->uvs);
 	}
 	geometries.close();
-<<<<<<< HEAD
-	std::string parent_name = "";
-	bool is_parent_empty = true;
-	for (std::vector<DeferredObject>::const_iterator it = deferreds.begin(); it != deferreds.end(); ++it) {
+	int parent_id = -1;
+	bool is_parent_empty = true; 
+	for (std::vector<DeferredObject>::const_iterator it = deferreds.begin(); it != deferreds.end(); ++it) 
+	{
 		const std::string object_name = it->unique_id;
-
-		if (parent_name != it->parent)
+		//std::cout << "working on " << it->unique_id;
+		//std::cout << (it->parent == NULL ? " parent is null\n" : "parent is not null\n");
+		if (it->parent != NULL && parent_id != it->parent->id())
 		{
+			std::cout << "parent description : \n --- Type : " << it->parent->type() << " \n --- Name : " << it->parent->name() << "\n";
+			//std::cout << "parent is not null. Id : " << it->parent->id() << '\n';
+			//std::cout << "test if parent is empty ... \n";
 			if (!is_parent_empty)
 			{
-=======
-	int parent_id;
-	bool is_parent_empty = true;
-	for (std::vector<DeferredObject>::const_iterator it = deferreds.begin(); it != deferreds.end(); ++it) {
-		const std::string object_name = it->unique_id;
-		
-		if (parent_id != it->parent->id()){
-			if (!is_parent_empty){
->>>>>>> 9f362853
+				//std::cout << "close parent1 ... \n";
 				scene.closeParent();
+				//std::cout << "done\n";
 			}
+			//std::cout << "get parent id .. \n";
 			parent_id = it->parent->id();
+			//std::cout << "add parent to scene .. \n";
 			scene.addParent(*it->parent);
+			//std::cout << "done \n";
 			is_parent_empty = false;
 		}
-
+		//std::cout << "add node to scene ... \n";
         /// @todo redundant information using ID as both ID and Name, maybe omit Name or allow specifying what would be used as the name
 		scene.add(object_name, object_name, it->representation_id, it->material_references, it->matrix);
-	}
-
-	scene.closeParent();
+		//std::cout << "done \n";
+	}
+	std::cout << "close parent2 : \n";
+	if (!is_parent_empty) scene.closeParent();
+	std::cout << "write : \n";
 	scene.write();
 	stream.endDocument();
 }
