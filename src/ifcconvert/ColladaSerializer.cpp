--- conflicted
+++ resolved
@@ -21,22 +21,6 @@
 
 #include "ColladaSerializer.h"
 
-<<<<<<< HEAD
-#include <boost/lexical_cast.hpp>
-
-#include <string>
-
-std::string collada_id(const std::string& s) {
-	std::string id;
-	id.reserve(s.size());
-	for (std::string::const_iterator it = s.begin(); it != s.end(); ++it) {
-		const std::string::value_type c = *it;
-		if ((c >= '0' && c <= '9') || (c >= 'a' && c <= 'z') || (c >= 'A' && c <= 'Z') || (c == '_') || ( c == '-')) {
-			id.push_back(c);
-		}
-	}
-	return id;
-=======
 #include <COLLADASWPrimitves.h>
 #include <COLLADASWSource.h>
 #include <COLLADASWScene.h>
@@ -45,6 +29,8 @@
 #include <COLLADASWBaseInputElement.h>
 #include <COLLADASWAsset.h>
 
+#include <boost/lexical_cast.hpp>
+
 #include <string>
 #include <cmath>
 
@@ -52,7 +38,6 @@
 {
     IfcUtil::sanitate_material_name(s);
     IfcUtil::escape_xml(s);
->>>>>>> 5c1ac39f
 }
 
 void ColladaSerializer::ColladaExporter::ColladaGeometries::addFloatSource(const std::string& mesh_id,
@@ -104,7 +89,6 @@
 	std::vector<int>::const_iterator material_it = material_ids.begin();
 	int previous_material_id = -1;
 	for (std::vector<int>::const_iterator it = faces.begin(); !faces.empty(); it += 3) {
-<<<<<<< HEAD
 
 		int current_material_id = 0;
 		if (material_it != material_ids.end()) {
@@ -113,11 +97,7 @@
 			current_material_id = *(material_it++);
 		}
 
-		const unsigned long num_triangles = (unsigned long)std::distance(index_range_start, it) / 3;
-=======
-		const int current_material_id = *(material_it++);
-        const size_t num_triangles = std::distance(index_range_start, it) / 3;
->>>>>>> 5c1ac39f
+		const size_t num_triangles = std::distance(index_range_start, it) / 3;
 		if ((previous_material_id != current_material_id && num_triangles > 0) || (it == faces.end())) {
 			COLLADASW::Triangles triangles(mSW);
             std::string material_name = (serializer->settings().get(IfcGeom::IteratorSettings::USE_MATERIAL_NAMES)
@@ -319,16 +299,13 @@
 	asset.add();
 }
 
-<<<<<<< HEAD
-void ColladaSerializer::ColladaExporter::write(const std::string& unique_id, const std::string& representation_id, const std::string& type, const std::vector<double>& matrix, const std::vector<double>& vertices, const std::vector<double>& normals, const std::vector<int>& faces, const std::vector<int>& edges, const std::vector<int>& material_ids, const std::vector<IfcGeom::Material>& _materials) {
-=======
 void ColladaSerializer::ColladaExporter::write(const IfcGeom::TriangulationElement<real_t>* o)
 {
     const IfcGeom::Representation::Triangulation<real_t>& mesh = o->geometry();
     const std::string name = serializer->settings().get(IfcGeom::IteratorSettings::USE_ELEMENT_GUIDS) ?
            o->guid() : (serializer->settings().get(IfcGeom::IteratorSettings::USE_ELEMENT_NAMES) ? o->name() : o->unique_id());
-
->>>>>>> 5c1ac39f
+    const std::string representation_id = "representation-" + boost::lexical_cast<std::string>(o->geometry().id());
+
 	std::vector<std::string> material_references;
     foreach(const IfcGeom::Material& material, mesh.materials()) {
 		if (!materials.contains(material)) {
@@ -339,15 +316,11 @@
         collada_id(material_name);
         material_references.push_back(material_name);
 	}
-<<<<<<< HEAD
-	deferreds.push_back(DeferredObject(unique_id, representation_id, type, matrix, vertices, normals, faces, edges, material_ids, _materials, material_references));
-=======
 
 	deferreds.push_back(
-        DeferredObject(name, o->type(), o->transformation().matrix().data(), mesh.verts(), mesh.normals(),
+        DeferredObject(name, representation_id, o->type(), o->transformation().matrix().data(), mesh.verts(), mesh.normals(),
             mesh.faces(), mesh.edges(), mesh.material_ids(), mesh.materials(), material_references, mesh.uvs())
     );
->>>>>>> 5c1ac39f
 }
 
 void ColladaSerializer::ColladaExporter::endDocument() {
@@ -356,16 +329,11 @@
 	materials.write();
 	std::set<std::string> geometries_written;
 	for (std::vector<DeferredObject>::const_iterator it = deferreds.begin(); it != deferreds.end(); ++it) {
-<<<<<<< HEAD
 		if (geometries_written.find(it->representation_id) != geometries_written.end()) {
 			continue;
 		}
 		geometries_written.insert(it->representation_id);
-		geometries.write(it->representation_id, it->type, it->vertices, it->normals, it->faces, it->edges, it->material_ids, it->materials);
-=======
-		const std::string object_name = it->unique_id + "-representation";
-		geometries.write(object_name, it->type, it->vertices, it->normals, it->faces, it->edges, it->material_ids, it->materials, it->uvs);
->>>>>>> 5c1ac39f
+		geometries.write(it->representation_id, it->type, it->vertices, it->normals, it->faces, it->edges, it->material_ids, it->materials, it->uvs);
 	}
 	geometries.close();
 	for (std::vector<DeferredObject>::const_iterator it = deferreds.begin(); it != deferreds.end(); ++it) {
@@ -384,14 +352,8 @@
 	exporter.startDocument(unit_name, unit_magnitude);
 }
 
-<<<<<<< HEAD
-void ColladaSerializer::write(const IfcGeom::TriangulationElement<double>* o) {
-	const IfcGeom::Representation::Triangulation<double>& mesh = o->geometry();
-	exporter.write(o->unique_id(), "representation-" + boost::lexical_cast<std::string>(o->geometry().id()), o->type(), o->transformation().matrix().data(), mesh.verts(), mesh.normals(), mesh.faces(), mesh.edges(), mesh.material_ids(), mesh.materials());
-=======
 void ColladaSerializer::write(const IfcGeom::TriangulationElement<real_t>* o) {
     exporter.write(o);
->>>>>>> 5c1ac39f
 }
 
 void ColladaSerializer::finalize() {
