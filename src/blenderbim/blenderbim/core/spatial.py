--- conflicted
+++ resolved
@@ -16,11 +16,6 @@
 # You should have received a copy of the GNU General Public License
 # along with BlenderBIM Add-on.  If not, see <http://www.gnu.org/licenses/>.
 
-<<<<<<< HEAD
-=======
-import blenderbim.core
-
->>>>>>> 285fc226
 
 def reference_structure(ifc, spatial, structure=None, element=None):
     if spatial.can_reference(structure, element):
@@ -130,7 +125,7 @@
     if container:
         spatial.select_products(spatial.get_decomposed_elements(container))
 
-<<<<<<< HEAD
+
 #HERE STARTS SPATIAL TOOL
 def generate_space(ifc, spatial, model, Type):
     active_obj = spatial.get_active_obj()
@@ -150,18 +145,7 @@
 
     else:
         x, y, z, h, mat = spatial.get_x_y_z_h_mat_from_cursor() ##mat
-=======
-
-# HERE STARTS SPATIAL TOOL
-
-
-def generate_spaces_from_walls(ifc, spatial, collector):
-    import bpy
-
-    active_obj = bpy.context.active_object
-    element = ifc.get_entity(active_obj)
-    container = spatial.get_container(element)
->>>>>>> 285fc226
+
 
     space_polygon = spatial.get_space_polygon_from_context_visible_objects(x, y)
 
@@ -211,15 +195,8 @@
         spatial.link_obj_to_active_collection(obj)
         spatial.assign_ifcspace_class_to_obj(obj)
 
-<<<<<<< HEAD
         spatial.assign_container_to_obj(obj)
-=======
-        bpy.context.view_layer.active_layer_collection.collection.objects.link(obj)
-        bpy.ops.bim.assign_class(obj=obj.name, ifc_class="IfcSpace")
-        container_obj = ifc.get_object(container)
-        blenderbim.core.spatial.assign_container(ifc, collector, spatial, structure_obj=container_obj, element_obj=obj)
-
->>>>>>> 285fc226
+        
 
 def toggle_space_visibility(ifc, spatial):
     model = ifc.get()
