# BlenderBIM Add-on - OpenBIM Blender Add-on
# Copyright (C) 2020, 2021 Dion Moult <dion@thinkmoult.com>
#
# This file is part of BlenderBIM Add-on.
#
# BlenderBIM Add-on is free software: you can redistribute it and/or modify
# it under the terms of the GNU General Public License as published by
# the Free Software Foundation, either version 3 of the License, or
# (at your option) any later version.
#
# BlenderBIM Add-on is distributed in the hope that it will be useful,
# but WITHOUT ANY WARRANTY; without even the implied warranty of
# MERCHANTABILITY or FITNESS FOR A PARTICULAR PURPOSE.  See the
# GNU General Public License for more details.
#
# You should have received a copy of the GNU General Public License
# along with BlenderBIM Add-on.  If not, see <http://www.gnu.org/licenses/>.

import os
import bpy
import time
import logging
import tempfile
import ifcopenshell
import ifcopenshell.api
import ifcopenshell.util.selector
import ifcopenshell.util.representation
import blenderbim.bim.handler
import blenderbim.tool as tool
import blenderbim.core.project as core
import blenderbim.core.context
import blenderbim.core.owner
from blenderbim.bim.ifc import IfcStore
from blenderbim.bim.ui import IFCFileSelector
from blenderbim.bim import import_ifc
from blenderbim.bim import export_ifc
from ifcopenshell.api.context.data import Data as ContextData


class CreateProject(bpy.types.Operator):
    bl_idname = "bim.create_project"
    bl_label = "Create Project"
    bl_options = {"REGISTER", "UNDO"}
    bl_description = "Create a new IFC project"

    def execute(self, context):
        IfcStore.begin_transaction(self)
        IfcStore.add_transaction_operation(self, rollback=self.rollback, commit=lambda data: True)
        self._execute(context)
        self.transaction_data = {"file": tool.Ifc.get()}
        IfcStore.add_transaction_operation(self, rollback=lambda data: True, commit=self.commit)
        IfcStore.end_transaction(self)
        return {"FINISHED"}

    def _execute(self, context):
        props = context.scene.BIMProjectProperties
        template = None if props.template_file == "0" else props.template_file
        core.create_project(tool.Ifc, tool.Project, schema=props.export_schema, template=template)

    def rollback(self, data):
        IfcStore.file = None

    def commit(self, data):
        IfcStore.file = data["file"]


class SelectLibraryFile(bpy.types.Operator, IFCFileSelector):
    bl_idname = "bim.select_library_file"
    bl_label = "Select Library File"
    bl_options = {"REGISTER", "UNDO"}
    bl_description = "Select an IFC file that can be used as a library"
    filepath: bpy.props.StringProperty(subtype="FILE_PATH")
    filter_glob: bpy.props.StringProperty(default="*.ifc;*.ifczip;*.ifcxml", options={"HIDDEN"})
    append_all: bpy.props.BoolProperty(default=False)

    def execute(self, context):
        IfcStore.begin_transaction(self)
        old_filepath = IfcStore.library_path
        result = self._execute(context)
        self.transaction_data = {"old_filepath": old_filepath, "filepath": self.filepath}
        IfcStore.add_transaction_operation(self)
        IfcStore.end_transaction(self)
        return result

    def _execute(self, context):
        IfcStore.library_path = self.filepath
        IfcStore.library_file = ifcopenshell.open(self.filepath)
        bpy.ops.bim.refresh_library()
        if context.area:
            context.area.tag_redraw()
        if self.append_all:
            bpy.ops.bim.append_entire_library()
        return {"FINISHED"}

    def invoke(self, context, event):
        context.window_manager.fileselect_add(self)
        return {"RUNNING_MODAL"}

    def rollback(self, data):
        if data["old_filepath"]:
            IfcStore.library_path = data["old_filepath"]
            IfcStore.library_file = ifcopenshell.open(data["old_filepath"])
        else:
            IfcStore.library_path = ""
            IfcStore.library_file = None

    def commit(self, data):
        IfcStore.library_path = data["filepath"]
        IfcStore.library_file = ifcopenshell.open(data["filepath"])

    def draw(self, context):
<<<<<<< HEAD
        IFCFileSelector.draw(self, context)
        self.layout.prop(self, "append_all", text= "Append Entire Library")
=======
        self.layout.prop(self, "append_all", text="Append Entire Library")
>>>>>>> dd041478


class RefreshLibrary(bpy.types.Operator):
    bl_idname = "bim.refresh_library"
    bl_label = "Refresh Library"

    def execute(self, context):
        self.props = context.scene.BIMProjectProperties

        self.props.library_elements.clear()
        self.props.library_breadcrumb.clear()

        self.props.active_library_element = ""

        types = IfcStore.library_file.wrapped_data.types_with_super()
        for importable_type in sorted(["IfcTypeProduct", "IfcMaterial", "IfcCostSchedule", "IfcProfileDef"]):
            if importable_type in types:
                new = self.props.library_elements.add()
                new.name = importable_type
        return {"FINISHED"}


class ChangeLibraryElement(bpy.types.Operator):
    bl_idname = "bim.change_library_element"
    bl_label = "Change Library Element"
    bl_options = {"REGISTER", "UNDO"}
    element_name: bpy.props.StringProperty()

    def execute(self, context):
        self.props = context.scene.BIMProjectProperties
        self.file = IfcStore.get_file()
        self.library_file = IfcStore.library_file
        ifc_classes = set()
        self.props.active_library_element = self.element_name
        crumb = self.props.library_breadcrumb.add()
        crumb.name = self.element_name
        elements = self.library_file.by_type(self.element_name)
        [ifc_classes.add(e.is_a()) for e in elements]
        self.props.library_elements.clear()
        if len(ifc_classes) == 1 and list(ifc_classes)[0] == self.element_name:
            for name, ifc_definition_id in sorted([(self.get_name(e), e.id()) for e in elements]):
                self.add_library_asset(name, ifc_definition_id)
        else:
            for ifc_class in sorted(ifc_classes):
                if ifc_class == self.element_name:
                    continue
                new = self.props.library_elements.add()
                new.name = ifc_class
            for name, ifc_definition_id, ifc_class in sorted([(self.get_name(e), e.id(), e.is_a()) for e in elements]):
                if ifc_class == self.element_name:
                    self.add_library_asset(name, ifc_definition_id)
        return {"FINISHED"}

    def get_name(self, element):
        if element.is_a("IfcProfileDef"):
            return element.ProfileName or "Unnamed"
        return element.Name or "Unnamed"

    def add_library_asset(self, name, ifc_definition_id):
        new = self.props.library_elements.add()
        new.name = name
        new.ifc_definition_id = ifc_definition_id
        element = self.library_file.by_id(ifc_definition_id)
        if self.library_file.schema == "IFC2X3" or not self.library_file.by_type("IfcProjectLibrary"):
            new.is_declared = False
        elif getattr(element, "HasContext", None) and element.HasContext[0].RelatingContext.is_a("IfcProjectLibrary"):
            new.is_declared = True
        try:
            if element.is_a("IfcMaterial"):
                next(e for e in self.file.by_type("IfcMaterial") if e.Name == name)
            elif element.is_a("IfcProfileDef"):
                next(e for e in self.file.by_type("IfcProfileDef") if e.ProfileName == name)
            else:
                self.file.by_guid(element.GlobalId)
            new.is_appended = True
        except (AttributeError, RuntimeError, StopIteration):
            new.is_appended = False


class RewindLibrary(bpy.types.Operator):
    bl_idname = "bim.rewind_library"
    bl_label = "Rewind Library"
    bl_options = {"REGISTER", "UNDO"}

    def execute(self, context):
        self.props = context.scene.BIMProjectProperties
        total_breadcrumbs = len(self.props.library_breadcrumb)
        if total_breadcrumbs < 2:
            bpy.ops.bim.refresh_library()
            return {"FINISHED"}
        element_name = self.props.library_breadcrumb[total_breadcrumbs - 2].name
        self.props.library_breadcrumb.remove(total_breadcrumbs - 1)
        self.props.library_breadcrumb.remove(total_breadcrumbs - 2)
        bpy.ops.bim.change_library_element(element_name=element_name)
        return {"FINISHED"}


class AssignLibraryDeclaration(bpy.types.Operator):
    bl_idname = "bim.assign_library_declaration"
    bl_label = "Assign Library Declaration"
    bl_options = {"REGISTER", "UNDO"}
    definition: bpy.props.IntProperty()

    def execute(self, context):
        IfcStore.begin_transaction(self)
        IfcStore.library_file.begin_transaction()
        result = self._execute(context)
        IfcStore.library_file.end_transaction()
        IfcStore.add_transaction_operation(self)
        IfcStore.end_transaction(self)
        return result

    def _execute(self, context):
        self.props = context.scene.BIMProjectProperties
        self.file = IfcStore.library_file
        ifcopenshell.api.run(
            "project.assign_declaration",
            self.file,
            definition=self.file.by_id(self.definition),
            relating_context=self.file.by_type("IfcProjectLibrary")[0],
        )
        element_name = self.props.active_library_element
        bpy.ops.bim.rewind_library()
        bpy.ops.bim.change_library_element(element_name=element_name)
        return {"FINISHED"}

    def rollback(self, data):
        IfcStore.library_file.undo()

    def commit(self, data):
        IfcStore.library_file.redo()


class UnassignLibraryDeclaration(bpy.types.Operator):
    bl_idname = "bim.unassign_library_declaration"
    bl_label = "Unassign Library Declaration"
    bl_options = {"REGISTER", "UNDO"}
    definition: bpy.props.IntProperty()

    def execute(self, context):
        IfcStore.begin_transaction(self)
        IfcStore.library_file.begin_transaction()
        result = self._execute(context)
        IfcStore.library_file.end_transaction()
        IfcStore.add_transaction_operation(self)
        IfcStore.end_transaction(self)
        return result

    def _execute(self, context):
        self.props = context.scene.BIMProjectProperties
        self.file = IfcStore.library_file
        ifcopenshell.api.run(
            "project.unassign_declaration",
            self.file,
            definition=self.file.by_id(self.definition),
            relating_context=self.file.by_type("IfcProjectLibrary")[0],
        )
        element_name = self.props.active_library_element
        bpy.ops.bim.rewind_library()
        bpy.ops.bim.change_library_element(element_name=element_name)
        return {"FINISHED"}

    def rollback(self, data):
        IfcStore.library_file.undo()

    def commit(self, data):
        IfcStore.library_file.redo()


class SaveLibraryFile(bpy.types.Operator):
    bl_idname = "bim.save_library_file"
    bl_label = "Save Library File"

    def execute(self, context):
        IfcStore.library_file.write(IfcStore.library_path)
        return {"FINISHED"}


class AppendEntireLibrary(bpy.types.Operator):
    bl_idname = "bim.append_entire_library"
    bl_label = "Append Entiry Library"

    @classmethod
    def poll(cls, context):
        return IfcStore.get_file()

    def execute(self, context):
        return IfcStore.execute_ifc_operator(self, context)

    def _execute(self, context):
        self.file = IfcStore.get_file()
        self.library = IfcStore.library_file

        lib_elements = ifcopenshell.util.selector.Selector().parse(
            self.library, ".IfcTypeProduct | .IfcMaterial | .IfcCostSchedule| .IfcProfileDef"
        )
        for element in lib_elements:
            bpy.ops.bim.append_library_element(definition=element.id())
        return {"FINISHED"}


class AppendLibraryElement(bpy.types.Operator):
    bl_idname = "bim.append_library_element"
    bl_label = "Append Library Element"
    bl_options = {"REGISTER", "UNDO"}
    definition: bpy.props.IntProperty()
    prop_index: bpy.props.IntProperty()

    @classmethod
    def poll(cls, context):
        return IfcStore.get_file()

    def execute(self, context):
        return IfcStore.execute_ifc_operator(self, context)

    def _execute(self, context):
        self.file = IfcStore.get_file()
        element = ifcopenshell.api.run(
            "project.append_asset",
            self.file,
            library=IfcStore.library_file,
            element=IfcStore.library_file.by_id(self.definition),
        )
        if not element:
            return {"FINISHED"}
        if element.is_a("IfcTypeProduct"):
            self.import_type_from_ifc(element, context)
        elif element.is_a("IfcMaterial"):
            self.import_material_from_ifc(element, context)
        try:
            context.scene.BIMProjectProperties.library_elements[self.prop_index].is_appended = True
        except:
            # TODO Remove this terrible code when I refactor this into the core
            pass
        blenderbim.bim.handler.purge_module_data()
        return {"FINISHED"}

    def import_material_from_ifc(self, element, context):
        self.file = IfcStore.get_file()
        logger = logging.getLogger("ImportIFC")
        ifc_import_settings = import_ifc.IfcImportSettings.factory(context, IfcStore.path, logger)
        ifc_importer = import_ifc.IfcImporter(ifc_import_settings)
        ifc_importer.file = self.file
        blender_material = ifc_importer.create_material(element)
        self.import_material_styles(blender_material, element, ifc_importer)

    def import_type_from_ifc(self, element, context):
        self.file = IfcStore.get_file()
        logger = logging.getLogger("ImportIFC")
        ifc_import_settings = import_ifc.IfcImportSettings.factory(context, IfcStore.path, logger)

        type_collection = bpy.data.collections.get("Types")
        if not type_collection:
            type_collection = bpy.data.collections.new("Types")
            for collection in bpy.context.view_layer.layer_collection.children:
                if "IfcProject/" in collection.name:
                    collection.collection.children.link(type_collection)
                    collection.children["Types"].hide_viewport = True
                    break

        ifc_importer = import_ifc.IfcImporter(ifc_import_settings)
        ifc_importer.file = self.file
        ifc_importer.type_collection = type_collection
        ifc_importer.material_creator.load_existing_materials()
        self.import_type_materials(element, ifc_importer)
        self.import_type_styles(element, ifc_importer)
        ifc_importer.create_type_product(element)
        ifc_importer.place_objects_in_collections()

    def import_type_materials(self, element, ifc_importer):
        for rel in element.HasAssociations:
            if not rel.is_a("IfcRelAssociatesMaterial"):
                continue
            for material in [e for e in self.file.traverse(rel) if e.is_a("IfcMaterial")]:
                if IfcStore.get_element(material.id()):
                    continue
                blender_material = ifc_importer.create_material(material)
                self.import_material_styles(blender_material, material, ifc_importer)

    def import_type_styles(self, element, ifc_importer):
        for representation_map in element.RepresentationMaps or []:
            for element in self.file.traverse(representation_map):
                if not element.is_a("IfcRepresentationItem") or not element.StyledByItem:
                    continue
                for element2 in self.file.traverse(element.StyledByItem[0]):
                    if element2.is_a("IfcSurfaceStyle") and not IfcStore.get_element(element2.id()):
                        ifc_importer.create_style(element2)

    def import_material_styles(self, blender_material, material, ifc_importer):
        if not material.HasRepresentation:
            return
        for element in self.file.traverse(material.HasRepresentation[0]):
            if element.is_a("IfcSurfaceStyle") and not IfcStore.get_element(element.id()):
                ifc_importer.create_style(element, blender_material)


class EnableEditingHeader(bpy.types.Operator):
    bl_idname = "bim.enable_editing_header"
    bl_label = "Enable Editing Header"
    bl_options = {"REGISTER", "UNDO"}
    bl_description = "Edit the IFC header file such as Author, Organization, ..."

    @classmethod
    def poll(cls, context):
        return IfcStore.get_file()

    def execute(self, context):
        self.file = IfcStore.get_file()
        props = context.scene.BIMProjectProperties
        props.is_editing = True

        mvd = "".join(IfcStore.get_file().wrapped_data.header.file_description.description)
        if "[" in mvd:
            props.mvd = mvd.split("[")[1][0:-1]
        else:
            props.mvd = ""

        author = self.file.wrapped_data.header.file_name.author
        if author:
            props.author_name = author[0]
            if len(author) > 1:
                props.author_email = author[1]

        organisation = self.file.wrapped_data.header.file_name.organization
        if organisation:
            props.organisation_name = organisation[0]
            if len(organisation) > 1:
                props.organisation_email = organisation[1]

        props.authorisation = self.file.wrapped_data.header.file_name.authorization
        return {"FINISHED"}


class EditHeader(bpy.types.Operator):
    bl_idname = "bim.edit_header"
    bl_label = "Edit Header"
    bl_options = {"REGISTER", "UNDO"}
    bl_description = "Save header informations"

    @classmethod
    def poll(cls, context):
        return IfcStore.get_file()

    def execute(self, context):
        IfcStore.begin_transaction(self)
        self.transaction_data = {}
        self.transaction_data["old"] = self.record_state()
        result = self._execute(context)
        self.transaction_data["new"] = self.record_state()
        IfcStore.add_transaction_operation(self)
        IfcStore.end_transaction(self)
        return result

    def _execute(self, context):
        self.file = IfcStore.get_file()
        props = context.scene.BIMProjectProperties
        props.is_editing = True

        self.file.wrapped_data.header.file_description.description = (f"ViewDefinition[{props.mvd}]",)
        self.file.wrapped_data.header.file_name.author = (props.author_name, props.author_email)
        self.file.wrapped_data.header.file_name.organization = (props.organisation_name, props.organisation_email)
        self.file.wrapped_data.header.file_name.authorization = props.authorisation
        bpy.ops.bim.disable_editing_header()
        return {"FINISHED"}

    def record_state(self):
        self.file = IfcStore.get_file()
        return {
            "description": self.file.wrapped_data.header.file_description.description,
            "author": self.file.wrapped_data.header.file_name.author,
            "organisation": self.file.wrapped_data.header.file_name.organization,
            "authorisation": self.file.wrapped_data.header.file_name.authorization,
        }

    def rollback(self, data):
        file = IfcStore.get_file()
        file.wrapped_data.header.file_description.description = data["old"]["description"]
        file.wrapped_data.header.file_name.author = data["old"]["author"]
        file.wrapped_data.header.file_name.organization = data["old"]["organisation"]
        file.wrapped_data.header.file_name.authorization = data["old"]["authorisation"]

    def commit(self, data):
        file = IfcStore.get_file()
        file.wrapped_data.header.file_description.description = data["new"]["description"]
        file.wrapped_data.header.file_name.author = data["new"]["author"]
        file.wrapped_data.header.file_name.organization = data["new"]["organisation"]
        file.wrapped_data.header.file_name.authorization = data["new"]["authorisation"]


class DisableEditingHeader(bpy.types.Operator):
    bl_idname = "bim.disable_editing_header"
    bl_label = "Disable Editing Header"
    bl_options = {"REGISTER", "UNDO"}
    bl_description = "Cancel unsaved header informations"

    def execute(self, context):
        context.scene.BIMProjectProperties.is_editing = False
        return {"FINISHED"}


class LoadProject(bpy.types.Operator, IFCFileSelector):
    bl_idname = "bim.load_project"
    bl_label = "Load Project"
    bl_options = {"REGISTER", "UNDO"}
    bl_description = "Load an existing IFC project"
    filepath: bpy.props.StringProperty(subtype="FILE_PATH")
    filter_glob: bpy.props.StringProperty(default="*.ifc;*.ifczip;*.ifcxml", options={"HIDDEN"})
    is_advanced: bpy.props.BoolProperty(name="Enable Advanced Mode", default=False)

    def execute(self, context):
        if not self.is_existing_ifc_file():
            return {"FINISHED"}
        context.scene.BIMProperties.ifc_file = self.filepath
        context.scene.BIMProjectProperties.is_loading = True
        context.scene.BIMProjectProperties.total_elements = len(tool.Ifc.get().by_type("IfcElement"))
        if not self.is_advanced:
            bpy.ops.bim.load_project_elements()
        return {"FINISHED"}

    def invoke(self, context, event):
        context.window_manager.fileselect_add(self)
        return {"RUNNING_MODAL"}

    def draw(self, context):
        self.layout.prop(self, "is_advanced")
        IFCFileSelector.draw(self, context)


class UnloadProject(bpy.types.Operator):
    bl_idname = "bim.unload_project"
    bl_label = "Unload Project"
    bl_options = {"REGISTER", "UNDO"}

    def execute(self, context):
        IfcStore.purge()
        context.scene.BIMProperties.ifc_file = ""
        context.scene.BIMProjectProperties.is_loading = False
        return {"FINISHED"}


class LoadProjectElements(bpy.types.Operator):
    bl_idname = "bim.load_project_elements"
    bl_label = "Load Project Elements"
    bl_options = {"REGISTER", "UNDO"}

    def execute(self, context):
        self.props = context.scene.BIMProjectProperties
        self.file = IfcStore.get_file()
        start = time.time()
        logger = logging.getLogger("ImportIFC")
        path_log = os.path.join(context.scene.BIMProperties.data_dir, "process.log")
        if not os.access(context.scene.BIMProperties.data_dir, os.W_OK):
            path_log = os.path.join(tempfile.mkdtemp(), "process.log")
        logging.basicConfig(
            filename=path_log,
            filemode="a",
            level=logging.DEBUG,
        )
        settings = import_ifc.IfcImportSettings.factory(context, context.scene.BIMProperties.ifc_file, logger)
        settings.has_filter = self.props.filter_mode != "NONE"
        settings.should_filter_spatial_elements = self.props.should_filter_spatial_elements
        if self.props.filter_mode == "DECOMPOSITION":
            settings.elements = self.get_decomposition_elements()
        elif self.props.filter_mode == "IFC_CLASS":
            settings.elements = self.get_ifc_class_elements()
        elif self.props.filter_mode == "IFC_TYPE":
            settings.elements = self.get_ifc_type_elements()
        elif self.props.filter_mode == "WHITELIST":
            settings.elements = self.get_whitelist_elements()
        elif self.props.filter_mode == "BLACKLIST":
            settings.elements = self.get_blacklist_elements()
        settings.logger.info("Starting import")
        ifc_importer = import_ifc.IfcImporter(settings)
        ifc_importer.execute()
        settings.logger.info("Import finished in {:.2f} seconds".format(time.time() - start))
        print("Import finished in {:.2f} seconds".format(time.time() - start))
        context.scene.BIMProjectProperties.is_loading = False
        return {"FINISHED"}

    def get_decomposition_elements(self):
        containers = set()
        for filter_category in self.props.filter_categories:
            if not filter_category.is_selected:
                continue
            container = self.file.by_id(filter_category.ifc_definition_id)
            while container:
                containers.add(container)
                container = ifcopenshell.util.element.get_aggregate(container)
                if self.file.schema == "IFC2X3" and container.is_a("IfcProject"):
                    container = None
                elif self.file.schema != "IFC2X3" and container.is_a("IfcContext"):
                    container = None
        elements = set()
        for container in containers:
            for rel in container.ContainsElements:
                elements.update(rel.RelatedElements)
        self.append_decomposed_elements(elements)
        return elements

    def append_decomposed_elements(self, elements):
        decomposed_elements = set()
        for element in elements:
            if element.IsDecomposedBy:
                for subelement in element.IsDecomposedBy[0].RelatedObjects:
                    decomposed_elements.add(subelement)
        if decomposed_elements:
            self.append_decomposed_elements(decomposed_elements)
        elements.update(decomposed_elements)

    def get_ifc_class_elements(self):
        elements = set()
        for filter_category in self.props.filter_categories:
            if not filter_category.is_selected:
                continue
            elements.update(self.file.by_type(filter_category.name, include_subtypes=False))
        return elements

    def get_ifc_type_elements(self):
        elements = set()
        for filter_category in self.props.filter_categories:
            if not filter_category.is_selected:
                continue
            elements.update(ifcopenshell.util.element.get_types(self.file.by_id(filter_category.ifc_definition_id)))
        return elements

    def get_whitelist_elements(self):
        selector = ifcopenshell.util.selector.Selector()
        return set(selector.parse(self.file, self.props.filter_query))

    def get_blacklist_elements(self):
        selector = ifcopenshell.util.selector.Selector()
        return set(self.file.by_type("IfcElement")) - set(selector.parse(self.file, self.props.filter_query))


class ToggleFilterCategories(bpy.types.Operator):
    bl_idname = "bim.toggle_filter_categories"
    bl_label = "Toggle Filter Categories"
    bl_options = {"REGISTER", "UNDO"}
    should_select: bpy.props.BoolProperty(name="Should Select", default=True)

    def execute(self, context):
        for filter_category in context.scene.BIMProjectProperties.filter_categories:
            filter_category.is_selected = self.should_select
        return {"FINISHED"}


class LinkIfc(bpy.types.Operator):
    bl_idname = "bim.link_ifc"
    bl_label = "Link IFC"
    bl_options = {"REGISTER", "UNDO"}
    bl_description = "Link a Blender file"
    filepath: bpy.props.StringProperty(subtype="FILE_PATH")
    files: bpy.props.CollectionProperty(name="Files", type=bpy.types.OperatorFileListElement)
    directory: bpy.props.StringProperty(subtype="DIR_PATH")
    filter_glob: bpy.props.StringProperty(default="*.blend;*.blend1", options={"HIDDEN"})
    use_relative_path: bpy.props.BoolProperty(name="Use Relative Path", default=False)

    def execute(self, context):
        for file in self.files:
            filepath = os.path.join(self.directory, file.name)
            new = context.scene.BIMProjectProperties.links.add()
            if self.use_relative_path:
                filepath = os.path.relpath(filepath, bpy.path.abspath("//"))
            new.name = filepath
            bpy.ops.bim.load_link(filepath=self.filepath)
        return {"FINISHED"}

    def invoke(self, context, event):
        context.window_manager.fileselect_add(self)
        return {"RUNNING_MODAL"}


class UnlinkIfc(bpy.types.Operator):
    bl_idname = "bim.unlink_ifc"
    bl_label = "UnLink IFC"
    bl_options = {"REGISTER", "UNDO"}
    bl_description = "Remove the selected file from the link list"
    filepath: bpy.props.StringProperty()

    def execute(self, context):
        bpy.ops.bim.unload_link(filepath=self.filepath)
        index = context.scene.BIMProjectProperties.links.find(self.filepath)
        if index != -1:
            context.scene.BIMProjectProperties.links.remove(index)
        return {"FINISHED"}


class UnloadLink(bpy.types.Operator):
    bl_idname = "bim.unload_link"
    bl_label = "Unload Link"
    bl_options = {"REGISTER", "UNDO"}
    bl_description = "Unload the selected linked file"
    filepath: bpy.props.StringProperty()

    def execute(self, context):
        filepath = self.filepath
        if not os.path.isabs(filepath):
            filepath = os.path.abspath(os.path.join(bpy.path.abspath("//"), filepath))
        for collection in context.scene.collection.children:
            if collection.library and collection.library.filepath == filepath:
                context.scene.collection.children.unlink(collection)
        for scene in bpy.data.scenes:
            if scene.library and scene.library.filepath == filepath:
                bpy.data.scenes.remove(scene)
        link = context.scene.BIMProjectProperties.links.get(filepath)
        link.is_loaded = False
        return {"FINISHED"}


class LoadLink(bpy.types.Operator):
    bl_idname = "bim.load_link"
    bl_label = "Load Link"
    bl_options = {"REGISTER", "UNDO"}
    bl_description = "Load the selected file"
    filepath: bpy.props.StringProperty()

    def execute(self, context):
        filepath = self.filepath
        if not os.path.isabs(filepath):
            filepath = os.path.abspath(os.path.join(bpy.path.abspath("//"), filepath))
        with bpy.data.libraries.load(self.filepath, link=True) as (data_from, data_to):
            data_to.scenes = data_from.scenes
        for scene in bpy.data.scenes:
            if not scene.library or scene.library.filepath != filepath:
                continue
            for child in scene.collection.children:
                if "IfcProject" not in child.name:
                    continue
                bpy.data.scenes[0].collection.children.link(child)
        link = context.scene.BIMProjectProperties.links.get(filepath)
        link.collection = child
        link.is_loaded = True
        return {"FINISHED"}


class ToggleLinkVisibility(bpy.types.Operator):
    bl_idname = "bim.toggle_link_visibility"
    bl_label = "Toggle Link Visibility"
    bl_options = {"REGISTER", "UNDO"}
    bl_description = "Toggle visibility between SOLID and WIREFRAME"
    link: bpy.props.StringProperty()
    mode: bpy.props.StringProperty()

    def execute(self, context):
        props = context.scene.BIMProjectProperties
        link = props.links.get(self.link)
        if self.mode == "WIREFRAME":
            self.toggle_wireframe(link)
        elif self.mode == "VISIBLE":
            self.toggle_visibility(link)
        return {"FINISHED"}

    def toggle_wireframe(self, link):
        objs = filter(lambda obj: "IfcOpeningElement" not in obj.name, link.collection.all_objects)
        for i, obj in enumerate(objs):
            if i == 0:
                if obj.display_type == "WIRE":
                    display_type = "TEXTURED"
                else:
                    display_type = "WIRE"
            obj.display_type = display_type
        link.is_wireframe = display_type == "WIRE"

    def toggle_visibility(self, link):
        queue = [bpy.context.view_layer.layer_collection]
        layer_collection = None

        while queue:
            layer = queue.pop()
            if layer.collection == link.collection:
                layer_collection = layer
                break
            queue.extend(list(layer.children))

        if layer_collection:
            layer_collection.exclude = not layer_collection.exclude
            link.is_hidden = layer_collection.exclude


class ExportIFC(bpy.types.Operator):
    bl_idname = "export_ifc.bim"
    bl_label = "Export IFC"
    bl_options = {"REGISTER", "UNDO"}
    filename_ext = ".ifc"
    filter_glob: bpy.props.StringProperty(default="*.ifc;*.ifczip;*.ifcxml;*.ifcjson", options={"HIDDEN"})
    filepath: bpy.props.StringProperty(subtype="FILE_PATH")
    json_version: bpy.props.EnumProperty(items=[("4", "4", ""), ("5a", "5a", "")], name="IFC JSON Version")
    json_compact: bpy.props.BoolProperty(name="Export Compact IFCJSON", default=False)
    should_save_as: bpy.props.BoolProperty(name="Should Save As", default=False)
    use_relative_path: bpy.props.BoolProperty(name="Use Relative Path", default=False)

    def invoke(self, context, event):
        if not IfcStore.get_file():
            self.report({"ERROR"}, "No IFC project is available for export - create or import a project first.")
            return {"FINISHED"}
        if context.scene.BIMProperties.ifc_file and not self.should_save_as:
            self.filepath = context.scene.BIMProperties.ifc_file
            if not os.path.isabs(self.filepath):
                self.filepath = os.path.abspath(os.path.join(bpy.path.abspath("//"), self.filepath))
            return self.execute(context)
        if not self.filepath:
            self.filepath = bpy.path.ensure_ext(bpy.data.filepath, ".ifc")
        WindowManager = context.window_manager
        WindowManager.fileselect_add(self)
        return {"RUNNING_MODAL"}

    def execute(self, context):
        return IfcStore.execute_ifc_operator(self, context)

    def _execute(self, context):
        start = time.time()
        logger = logging.getLogger("ExportIFC")
        path_log = os.path.join(context.scene.BIMProperties.data_dir, "process.log")
        if not os.access(context.scene.BIMProperties.data_dir, os.W_OK):
            path_log = os.path.join(tempfile.mkdtemp(), "process.log")
        logging.basicConfig(
            filename=path_log,
            filemode="a",
            level=logging.DEBUG,
        )
        extension = self.filepath.split(".")[-1]
        if extension == "ifczip":
            output_file = bpy.path.ensure_ext(self.filepath, ".ifczip")
        elif extension == "ifcjson":
            output_file = bpy.path.ensure_ext(self.filepath, ".ifcjson")
        else:
            output_file = bpy.path.ensure_ext(self.filepath, ".ifc")

        settings = export_ifc.IfcExportSettings.factory(context, output_file, logger)
        settings.json_version = self.json_version
        settings.json_compact = self.json_compact

        ifc_exporter = export_ifc.IfcExporter(settings)
        settings.logger.info("Starting export")
        ifc_exporter.export()
        settings.logger.info("Export finished in {:.2f} seconds".format(time.time() - start))
        print("Export finished in {:.2f} seconds".format(time.time() - start))
        scene = context.scene
        if not scene.DocProperties.ifc_files:
            new = scene.DocProperties.ifc_files.add()
            new.name = output_file
        if self.use_relative_path and bpy.data.is_saved:
            output_file = os.path.relpath(output_file, bpy.path.abspath("//"))
        if scene.BIMProperties.ifc_file != output_file and extension not in ["ifczip", "ifcjson"]:
            scene.BIMProperties.ifc_file = output_file
        if bpy.data.is_saved and bpy.data.is_dirty and bpy.data.filepath:
            bpy.ops.wm.save_mainfile(filepath=bpy.data.filepath)
        blenderbim.bim.handler.purge_module_data()
        return {"FINISHED"}


class ImportIFC(bpy.types.Operator):
    bl_idname = "import_ifc.bim"
    bl_label = "Import IFC"
    bl_options = {"REGISTER", "UNDO"}

    def execute(self, context):
        bpy.ops.bim.load_project("INVOKE_DEFAULT")
        return {"FINISHED"}<|MERGE_RESOLUTION|>--- conflicted
+++ resolved
@@ -109,12 +109,7 @@
         IfcStore.library_file = ifcopenshell.open(data["filepath"])
 
     def draw(self, context):
-<<<<<<< HEAD
-        IFCFileSelector.draw(self, context)
-        self.layout.prop(self, "append_all", text= "Append Entire Library")
-=======
         self.layout.prop(self, "append_all", text="Append Entire Library")
->>>>>>> dd041478
 
 
 class RefreshLibrary(bpy.types.Operator):
