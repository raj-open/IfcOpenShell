/********************************************************************************
 *                                                                              *
 * This file is part of IfcOpenShell.                                           *
 *                                                                              *
 * IfcOpenShell is free software: you can redistribute it and/or modify         *
 * it under the terms of the Lesser GNU General Public License as published by  *
 * the Free Software Foundation, either version 3.0 of the License, or          *
 * (at your option) any later version.                                          *
 *                                                                              *
 * IfcOpenShell is distributed in the hope that it will be useful,              *
 * but WITHOUT ANY WARRANTY; without even the implied warranty of               *
 * MERCHANTABILITY or FITNESS FOR A PARTICULAR PURPOSE. See the                 *
 * Lesser GNU General Public License for more details.                          *
 *                                                                              *
 * You should have received a copy of the Lesser GNU General Public License     *
 * along with this program. If not, see <http://www.gnu.org/licenses/>.         *
 *                                                                              *
 ********************************************************************************/

#ifndef IFCFILE_H
#define IFCFILE_H

#include <map>
#include <set>
#include <iterator>
#include <boost/unordered_map.hpp>
#include <boost/multi_index_container.hpp>
#include <boost/multi_index/sequenced_index.hpp>
#include <boost/multi_index/ordered_index.hpp>
#include <boost/multi_index/random_access_index.hpp>

#include "ifc_parse_api.h"

#include "../ifcparse/IfcParse.h"
#include "../ifcparse/IfcSpfHeader.h"
#include "../ifcparse/IfcSchema.h"

namespace IfcParse {

class IFC_PARSE_API file_open_status {
public:
	enum file_open_enum {
		SUCCESS,
		READ_ERROR,
		NO_HEADER,
		UNSUPPORTED_SCHEMA
	};

private:
	file_open_enum error_;

public:
	file_open_status(file_open_enum error)
		: error_(error)
	{}

	operator file_open_enum() const {
		return error_;
	}

	file_open_enum value() const {
		return error_;
	}

	operator bool() const {
		return error_ == SUCCESS;
	}
};

/// This class provides several static convenience functions and variables
/// and provide access to the entities in an IFC file
class IFC_PARSE_API IfcFile {
public:
	typedef std::map<const IfcParse::declaration*, aggregate_of_instance::ptr> entities_by_type_t;
	typedef boost::unordered_map<unsigned int, IfcUtil::IfcBaseClass*> entity_by_id_t;
	typedef std::map<std::string, IfcUtil::IfcBaseClass*> entity_by_guid_t;
	typedef std::map<unsigned int, std::vector<unsigned int> > entities_by_ref_t;
	typedef std::map<unsigned int, aggregate_of_instance::ptr> ref_map_t;
	typedef entity_by_id_t::const_iterator const_iterator;

	class type_iterator : private entities_by_type_t::const_iterator {
	public:
		type_iterator() : entities_by_type_t::const_iterator() {};

		type_iterator(const entities_by_type_t::const_iterator& it)
			: entities_by_type_t::const_iterator(it)
		{};

		entities_by_type_t::key_type const * operator->() const {
			return &entities_by_type_t::const_iterator::operator->()->first;
		}

		entities_by_type_t::key_type const & operator*() const {
			return entities_by_type_t::const_iterator::operator*().first;
		}

		type_iterator& operator++() { 
			entities_by_type_t::const_iterator::operator++(); return *this; 
		}

		type_iterator operator++(int) { 
			type_iterator tmp(*this); operator++(); return tmp; 
		}

		bool operator!=(const type_iterator& other) const {
			const entities_by_type_t::const_iterator& self_ = *this;
			const entities_by_type_t::const_iterator& other_ = other;
			return self_ != other_;
		}
	};

private:
	typedef std::map<IfcUtil::IfcBaseClass*, IfcUtil::IfcBaseClass*> entity_entity_map_t;

	bool parsing_complete_;
	file_open_status good_ = file_open_status::SUCCESS;

	const IfcParse::schema_definition* schema_;
	const IfcParse::declaration* ifcroot_type_;

	entity_by_id_t byid;
	entities_by_type_t bytype;
	entities_by_type_t bytype_excl;
	entities_by_ref_t byref;
	ref_map_t by_ref_cached_;
	entity_by_guid_t byguid;
	entity_entity_map_t entity_file_map;

	unsigned int MaxId;

	IfcSpfHeader _header;

	void setDefaultHeaderValues();

	void initialize_(IfcParse::IfcSpfStream* f);

	void build_inverses_(IfcUtil::IfcBaseClass*);

	typedef boost::multi_index_container<
		int,
		boost::multi_index::indexed_by<
			boost::multi_index::sequenced<>,
			boost::multi_index::ordered_unique<
				boost::multi_index::identity<int>
			>
		>
	> batch_deletion_ids_t;
	batch_deletion_ids_t batch_deletion_ids_;
	bool batch_mode_ = false;
	void process_deletion_();

public:
	IfcParse::IfcSpfLexer* tokens;
	IfcParse::IfcSpfStream* stream;
	
#ifdef USE_MMAP
	IfcFile(const std::string& fn, bool mmap = false);
#else
	IfcFile(const std::string& fn);
#endif
	IfcFile(std::istream& fn, int len);
	IfcFile(void* data, int len);
	IfcFile(IfcParse::IfcSpfStream* f);
	IfcFile(const IfcParse::schema_definition* schema = IfcParse::schema_by_name("IFC4"));

	virtual ~IfcFile();

	file_open_status good() const { return good_; }
	
	/// Returns the first entity in the file, this probably is the entity
	/// with the lowest id (EXPRESS ENTITY_INSTANCE_NAME)
	const_iterator begin() const;
	/// Returns the last entity in the file, this probably is the entity
	/// with the highest id (EXPRESS ENTITY_INSTANCE_NAME)
	const_iterator end() const;

	type_iterator types_begin() const;
	type_iterator types_end() const;

	type_iterator types_incl_super_begin() const;
	type_iterator types_incl_super_end() const;

	/// Returns all entities in the file that match the template argument.
	/// NOTE: This also returns subtypes of the requested type, for example:
	/// IfcWall will also return IfcWallStandardCase entities
	template <class T>
	typename T::list::ptr instances_by_type() {
		aggregate_of_instance::ptr untyped_list = instances_by_type(&T::Class());
		if (untyped_list) {
			return untyped_list->as<T>();
		} else {
			return typename T::list::ptr(new typename T::list);
		}
	}

	template <class T>
	typename T::list::ptr instances_by_type_excl_subtypes() {
		aggregate_of_instance::ptr untyped_list = instances_by_type_excl_subtypes(&T::Class());
		if (untyped_list) {
			return untyped_list->as<T>();
		} else {
			return typename T::list::ptr(new typename T::list);
		}
	}

	/// Returns all entities in the file that match the positional argument.
	/// NOTE: This also returns subtypes of the requested type, for example:
	/// IfcWall will also return IfcWallStandardCase entities
	aggregate_of_instance::ptr instances_by_type(const IfcParse::declaration*);

	/// Returns all entities in the file that match the positional argument.
	aggregate_of_instance::ptr instances_by_type_excl_subtypes(const IfcParse::declaration*);

	/// Returns all entities in the file that match the positional argument.
	/// NOTE: This also returns subtypes of the requested type, for example:
	/// IfcWall will also return IfcWallStandardCase entities
	aggregate_of_instance::ptr instances_by_type(const std::string& t);

	/// Returns all entities in the file that match the positional argument.
	aggregate_of_instance::ptr instances_by_type_excl_subtypes(const std::string& t);
	
	/// Returns all entities in the file that reference the id
	aggregate_of_instance::ptr instances_by_reference(int id);

	/// Returns the entity with the specified id
	IfcUtil::IfcBaseClass* instance_by_id(int id);

	/// Returns the entity with the specified GlobalId
	IfcUtil::IfcBaseClass* instance_by_guid(const std::string& guid);

	/// Performs a depth-first traversal, returning all entity instance
	/// attributes as a flat list. NB: includes the root instance specified
	/// in the first function argument.
	aggregate_of_instance::ptr traverse(IfcUtil::IfcBaseClass* instance, int max_level=-1);

<<<<<<< HEAD
	aggregate_of_instance::ptr getInverse(int instance_id, const IfcParse::declaration* type, int attribute_index);
=======
	/// Same as traverse() but maintains topological order by using a
	/// breadth-first search
	IfcEntityList::ptr traverse_breadth_first(IfcUtil::IfcBaseClass* instance, int max_level = -1);

	IfcEntityList::ptr getInverse(int instance_id, const IfcParse::declaration* type, int attribute_index);
>>>>>>> 1515ef98

	/// Marks entity as modified so that potential cache for it is invalidated.
	/// @todo Currently the whole cache is invalidated. Implement more fine-grained invalidation.
	void mark_entity_as_modified(int id);

	unsigned int FreshId() { return ++MaxId; }

	void recalculate_id_counter();

	IfcUtil::IfcBaseClass* addEntity(IfcUtil::IfcBaseClass* entity, int id=-1);
	void addEntities(aggregate_of_instance::ptr es);

	void batch() { batch_mode_ = true; }
	void unbatch() { process_deletion_(); batch_mode_ = false; 	}

	/// Removes entity instance from file and unsets references.
	///
	/// Attention when running removeEntity inside a loop over a list of entities to be removed. 
	/// This invalidates the iterator. A workaround is to reverse the loop:
	/// boost::shared_ptr<aggregate_of_instance> entities = ...;
	/// for (auto it = entities->end() - 1; it >= entities->begin(); --it) {
	///    IfcUtil::IfcBaseClass *const inst = *it;
	///    model->removeEntity(inst);
	/// }
	void removeEntity(IfcUtil::IfcBaseClass* entity);

	const IfcSpfHeader& header() const { return _header; }
	IfcSpfHeader& header() { return _header; }

	std::string createTimestamp() const;

	size_t load(unsigned entity_instance_name, Argument**& attributes, size_t num_attributes);
	void seek_to(const IfcEntityInstanceData& data);
	void try_read_semicolon();

	void register_inverse(unsigned, Token);
	void register_inverse(unsigned, IfcUtil::IfcBaseClass*);
	void unregister_inverse(unsigned, IfcUtil::IfcBaseClass*);
    
	const IfcParse::schema_definition* schema() const { return schema_; }

	std::pair<IfcUtil::IfcBaseClass*, double> getUnit(const std::string& unit_type);

	bool parsing_complete() const { return parsing_complete_; }
	bool& parsing_complete() { return parsing_complete_; }

	void build_inverses();
};

#ifdef WITH_IFCXML
IFC_PARSE_API IfcFile* parse_ifcxml(const std::string& filename);
#endif

}

namespace std {
	template <>
	struct iterator_traits<IfcParse::IfcFile::type_iterator> {
		typedef ptrdiff_t difference_type;
		typedef const IfcParse::declaration* value_type;
		typedef const IfcParse::declaration*& reference;
		typedef const IfcParse::declaration** pointer;
		typedef std::forward_iterator_tag iterator_category;
	};
}

#endif<|MERGE_RESOLUTION|>--- conflicted
+++ resolved
@@ -233,15 +233,11 @@
 	/// in the first function argument.
 	aggregate_of_instance::ptr traverse(IfcUtil::IfcBaseClass* instance, int max_level=-1);
 
-<<<<<<< HEAD
-	aggregate_of_instance::ptr getInverse(int instance_id, const IfcParse::declaration* type, int attribute_index);
-=======
 	/// Same as traverse() but maintains topological order by using a
 	/// breadth-first search
-	IfcEntityList::ptr traverse_breadth_first(IfcUtil::IfcBaseClass* instance, int max_level = -1);
-
-	IfcEntityList::ptr getInverse(int instance_id, const IfcParse::declaration* type, int attribute_index);
->>>>>>> 1515ef98
+	aggregate_of_instance::ptr traverse_breadth_first(IfcUtil::IfcBaseClass* instance, int max_level=-1);
+
+	aggregate_of_instance::ptr getInverse(int instance_id, const IfcParse::declaration* type, int attribute_index);
 
 	/// Marks entity as modified so that potential cache for it is invalidated.
 	/// @todo Currently the whole cache is invalidated. Implement more fine-grained invalidation.
