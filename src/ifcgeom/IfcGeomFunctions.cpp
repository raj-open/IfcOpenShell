--- conflicted
+++ resolved
@@ -120,14 +120,12 @@
 #include <TopTools_IndexedDataMapOfShapeListOfShape.hxx>
 #include <TopTools_ListIteratorOfListOfShape.hxx>
 
-<<<<<<< HEAD
 #include <BOPAlgo_PaveFiller.hxx>
 #include <BOPAlgo_BOP.hxx>
 
 #include <GCPnts_AbscissaPoint.hxx>
-=======
+
 #include <Standard_Version.hxx>
->>>>>>> 2f129556
 
 #include "../ifcparse/IfcSIPrefix.h"
 #include "../ifcparse/IfcFile.h"
@@ -1109,7 +1107,7 @@
 		return 0;
 	}
 
-	if (settings.apply_layersets()) {
+	if (settings.get(IteratorSettings::APPLY_LAYERSETS)) {
 		TopoDS_Shape merge;
 		if (flatten_shape_list(shapes, merge, false)) {
 			if (count(merge, TopAbs_FACE) > 0) {
@@ -1375,7 +1373,6 @@
 	return std::pair<std::string, double>(unit_name, unit_magnitude);
 }
 
-<<<<<<< HEAD
 bool IfcGeom::Kernel::convert_layerset(const IfcSchema::IfcProduct* product, std::vector<Handle_Geom_Surface>& surfaces, std::vector<const SurfaceStyle*>& styles, std::vector<double>& thicknesses) {
 	IfcSchema::IfcMaterialLayerSetUsage* usage = 0;
 	Handle_Geom_Surface reference_surface;
@@ -2281,7 +2278,9 @@
 	v1 -= widen;
 	v2 += widen;
 	
-=======
+	return true;
+}
+
 const IfcSchema::IfcRepresentationItem* IfcGeom::Kernel::find_item_carrying_style(const IfcSchema::IfcRepresentationItem* item) {
 	if (item->StyledByItem()->size()) {
 		return item;
@@ -2410,6 +2409,5 @@
 		return false;
 	}
 	wire = TopoDS::Wire(list.First());
->>>>>>> 2f129556
 	return true;
 }