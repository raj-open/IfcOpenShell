<!DOCTYPE html>
<html lang={{tr_lang}}>
<head>
    <meta charset="utf-8" />
    <meta name="viewport" content="width=device-width, initial-scale=1.0">
    <meta name="description" content="foobaro">
<<<<<<< HEAD
    <title>{{name}}</title>
=======
    <title>{{file_name}} {{time}}</title>
>>>>>>> 03dd4c39
    <link href="https://fonts.googleapis.com/css?family=Comfortaa|Inconsolata|Open+Sans&display=swap" rel="stylesheet">
    <style>
        body { font-family: 'Arial', sans-serif; padding: 10px 40px; }
        span.time { color: #999; font-style: italic; float: right; }
        span.step-time { float: right; color: #555; font-size: 0.8em; font-style: italic; }
        span.success { background-color: #97cc64; padding: 5px; border-radius: 5px; color: #FFF; font-weight: bold; }
        span.failure { background-color: #fb5a3e; padding: 5px; border-radius: 5px; color: #FFF; font-weight: bold; }
        p.failure { background-color: #fb5a3e; padding: 5px; border-radius: 5px; color: #fff; }
        p.unspecified { background-color: #994f00; padding: 5px; border-radius: 5px; color: #fff; }
        p.skipped { background-color: #8b8d8f; padding: 5px; border-radius: 5px; color: #fff; }
        p.description { background-color: #eee; border-radius: 5px; padding: 20px; margin-left: auto; margin-right: auto; display: inline-block; font-weight: bold;}
        li { padding: 10px; font-family: monospace; }
        li.success { background-color: #b6cca1; color: #333; }
        li.failure { background-color: #fbb4a8; color: #900; }
        li.unspecified { background-color: #ffd37f; color: #a30; }
        li.skipped { background-color: #f5f5f5; color: #333; }
        li p { margin-bottom: 0px; }
        footer { color: #999; font-size: 0.8em; }
        header { text-align: center; }
        hr { margin: 20px; margin-left: 0px; margin-right: 0px;  border: none; border-top: 1px solid #ccc; }
    </style>
</head>
<body>
    <header>
        <h1>{{name}}</h1>
        <p><strong>{{time}} {{file_name}}</strong></p>
        <hr>
        <span class="{{#is_success}}success{{/is_success}}{{^is_success}}failure{{/is_success}}">{{#is_success}}{{tr_success}}{{/is_success}}{{^is_success}}{{tr_failure}}{{/is_success}}</span>
        {{tr_tests_passed}}: <strong>{{total_passes}} / {{total_steps}}</strong> ({{pass_rate}}%)
        <br />
        <p class="description">
            {{#description}}
            {{.}}<br />
            {{/description}}
        </p>
        <hr>
    </header>
    {{#scenarios}}
    <section>
        <h2>{{name}}</h2>
        <p>
            <span class="{{#is_success}}success{{/is_success}}{{^is_success}}failure{{/is_success}}">{{#is_success}}{{tr_success}}{{/is_success}}{{^is_success}}{{tr_failure}}{{/is_success}}</span>
            {{tr_tests_passed}}: <strong>{{total_passes}} / {{total_steps}}</strong> ({{pass_rate}}%)
            <span class="time">
            {{tr_duration}}: {{time}}s
            </span>
        </p>
        <ol>
            {{#steps}}
            <li class="{{#is_success}}success{{/is_success}}{{^is_success}}failure{{/is_success}}{{#is_unspecified}} unspecified{{/is_unspecified}}{{#is_skipped}} skipped{{/is_skipped}}">
                {{{name}}}
                <span class="step-time">{{time}}s</span>
                {{^is_success}}
                <p class="failure{{#is_unspecified}} unspecified{{/is_unspecified}}{{#is_skipped}} skipped{{/is_skipped}}">
                    {{#error_message}}
                    {{.}}<br />
                    {{/error_message}}
                </p>
                {{/is_success}}
            </li>
            {{/steps}}
        </ol>
    </section>
    {{/scenarios}}
    <!--
    <hr>
    <footer>
        <p>
            {{tr_auditing}} <a href="https://blenderbim.org/">BlenderBIM</a> {{tr_and}} <a href="http://ifcopenshell.org/">IfcOpenShell</a>.
        </p>
    </footer>
    -->
</body>
</html><|MERGE_RESOLUTION|>--- conflicted
+++ resolved
@@ -4,11 +4,7 @@
     <meta charset="utf-8" />
     <meta name="viewport" content="width=device-width, initial-scale=1.0">
     <meta name="description" content="foobaro">
-<<<<<<< HEAD
     <title>{{name}}</title>
-=======
-    <title>{{file_name}} {{time}}</title>
->>>>>>> 03dd4c39
     <link href="https://fonts.googleapis.com/css?family=Comfortaa|Inconsolata|Open+Sans&display=swap" rel="stylesheet">
     <style>
         body { font-family: 'Arial', sans-serif; padding: 10px 40px; }
