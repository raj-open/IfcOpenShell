--- conflicted
+++ resolved
@@ -510,12 +510,8 @@
 endif()
 
 INCLUDE_DIRECTORIES(${INCLUDE_DIRECTORIES} ${OCC_INCLUDE_DIR} ${OPENCOLLADA_INCLUDE_DIRS}
-<<<<<<< HEAD
 	${ICU_INCLUDE_DIR} ${Boost_INCLUDE_DIRS} ${LIBXML2_INCLUDE_DIR}
-=======
-	${ICU_INCLUDE_DIR} ${Boost_INCLUDE_DIRS} ${CGAL_INCLUDE_DIR}
-	${GMP_INCLUDE_DIR} ${MPFR_INCLUDE_DIR}
->>>>>>> 6b47e9ca
+	${CGAL_INCLUDE_DIR} ${GMP_INCLUDE_DIR} ${MPFR_INCLUDE_DIR}
 )
 
 function(files_for_ifc_version IFC_VERSION RESULT_NAME)
@@ -590,67 +586,7 @@
     add_definitions(-DBOOST_OPTIONAL_USE_OLD_DEFINITION_OF_NONE)
 endif()
 
-<<<<<<< HEAD
 set(IFCOPENSHELL_LIBRARIES IfcParse IfcGeom Serializers)
-=======
-# Detect OCC version on gcc/clang/mingw as
-# -std=c++11 is needed for OCCT >= 7.0.0
-if(NOT MSVC)
-    FIND_FILE(Standard_Version "Standard_Version.hxx" ${OCC_INCLUDE_DIR})
-
-    set(CMAKE_CONFIGURABLE_FILE_CONTENT "
-        #include <Standard_Version.hxx>
-        #include <iostream>
-        int main(int argc, char** argv) {
-            std::cout << OCC_VERSION_COMPLETE;
-        }")
-    configure_file(
-        "${CMAKE_ROOT}/Modules/CMakeConfigurableFile.in"
-        "${CMAKE_BINARY_DIR}/version.cxx" @ONLY)
-
-    try_compile(VERSION_CHECK
-        ${CMAKE_BINARY_DIR}
-        "${CMAKE_BINARY_DIR}/version.cxx"
-        CMAKE_FLAGS "-DINCLUDE_DIRECTORIES=${OCC_INCLUDE_DIR}"
-        COPY_FILE "${CMAKE_BINARY_DIR}/version"
-        OUTPUT_VARIABLE OUT
-        COPY_FILE_ERROR ERR
-    )
-
-    if(${VERSION_CHECK})
-        EXECUTE_PROCESS(COMMAND ${CMAKE_BINARY_DIR}/version OUTPUT_VARIABLE OCC_VERSION)
-    else()
-        message(FATAL_ERROR "Failed to compile OCC version test:
-        ${OUT}
-        ------
-        ${ERR}")
-    endif()
-
-    MESSAGE(STATUS "OCC version is ${OCC_VERSION}. Detected from: ${Standard_Version}")
-
-    if(NOT ("${OCC_VERSION}" LESS "7.0.0"))
-        include(CheckCXXCompilerFlag)
-        CHECK_CXX_COMPILER_FLAG("-std=c++11" COMPILER_SUPPORTS_CXX11)
-        if(COMPILER_SUPPORTS_CXX11)
-            add_definitions(-std=c++11)
-        else()
-            message(FATAL_ERROR "OCCT7 requires a compiler with C++11 support")
-        endif()
-    else()
-        add_definitions(-std=c++03)
-    endif()
-endif()
-
-include(CheckCXXCompilerFlag)
-CHECK_CXX_COMPILER_FLAG("-std=c++11" COMPILER_SUPPORTS_CXX11)
-if(COMPILER_SUPPORTS_CXX11)
-    add_definitions(-std=c++11)
-else()
-    message(FATAL_ERROR "CGAL kernel requires a compiler with C++11 support")
-endif()
-
-set(IFCOPENSHELL_LIBRARIES IfcParse IfcGeom)
->>>>>>> 6b47e9ca
 
 # IfcParse
 file(GLOB IFCPARSE_H_FILES ../src/ifcparse/*.h)
@@ -712,7 +648,6 @@
 set_target_properties(IfcGeom PROPERTIES COMPILE_FLAGS -DIFC_GEOM_EXPORTS)
 target_link_libraries(IfcGeom ${IfcGeom_libraries})
 
-<<<<<<< HEAD
 endif(BUILD_IFCGEOM)
 
 if (BUILD_CONVERT)
@@ -739,9 +674,6 @@
 set_target_properties(Serializers PROPERTIES COMPILE_FLAGS "-DIFC_GEOM_EXPORTS ${CONVERT_PRECISION}")
 
 TARGET_LINK_LIBRARIES(Serializers Serializers_ifc2x3 Serializers_ifc4)
-=======
-TARGET_LINK_LIBRARIES(IfcGeom IfcParse ${OPENCASCADE_LIBRARIES} ${CGAL_LIBRARIES})
->>>>>>> 6b47e9ca
 
 # IfcConvert
 file(GLOB IFCCONVERT_CPP_FILES ../src/ifcconvert/*.cpp)
@@ -750,12 +682,8 @@
 ADD_EXECUTABLE(IfcConvert ${IFCCONVERT_FILES})
 set_target_properties(IfcConvert PROPERTIES COMPILE_FLAGS "${CONVERT_PRECISION}")
 
-<<<<<<< HEAD
 TARGET_LINK_LIBRARIES(IfcConvert ${IFCOPENSHELL_LIBRARIES} ${OPENCASCADE_LIBRARIES} ${Boost_LIBRARIES} ${OPENCOLLADA_LIBRARIES} ${ICU_LIBRARIES})
 
-=======
-TARGET_LINK_LIBRARIES(IfcConvert ${IFCOPENSHELL_LIBRARIES} ${OPENCASCADE_LIBRARIES} ${OPENCOLLADA_LIBRARIES} ${ICU_LIBRARIES} ${CGAL_LIBRARIES} ${Boost_LIBRARIES})
->>>>>>> 6b47e9ca
 if ((NOT WIN32) AND BUILD_SHARED_LIBS)
     # Only set RPATHs when building shared libraries (i.e. IfcParse and
     # IfcGeom are dynamically linked). Not necessarily a perfect solution
@@ -772,7 +700,6 @@
 endif(BUILD_CONVERT)
 
 # IfcGeomServer
-<<<<<<< HEAD
 if(BUILD_GEOMSERVER)
 
 file(GLOB CPP_FILES ../src/ifcgeomserver/*.cpp)
@@ -792,16 +719,6 @@
 )
 
 endif()
-=======
-# file(GLOB CPP_FILES ../src/ifcgeomserver/*.cpp)
-# file(GLOB H_FILES ../src/ifcgeomserver/*.h)
-# set(SOURCE_FILES ${CPP_FILES} ${H_FILES})
-# ADD_EXECUTABLE(IfcGeomServer ${SOURCE_FILES})
-# TARGET_LINK_LIBRARIES(IfcGeomServer ${IFCOPENSHELL_LIBRARIES} ${OPENCASCADE_LIBRARIES} ${Boost_LIBRARIES} ${ICU_LIBRARIES} ${CGAL_LIBRARIES})
-# if ((NOT WIN32) AND BUILD_SHARED_LIBS)
-#     SET_INSTALL_RPATHS(IfcGeomServer "${IFCOPENSHELL_LIBARY_DIR};${OCC_LIBRARY_DIR};${Boost_LIBRARY_DIRS};${ICU_LIBRARY_DIR}")
-# endif()
->>>>>>> 6b47e9ca
 
 IF(BUILD_IFCPYTHON)
 	ADD_SUBDIRECTORY(../src/ifcwrap ifcwrap)
